--- conflicted
+++ resolved
@@ -505,14 +505,6 @@
             }
 
             value = new byte[valueSize];
-<<<<<<< HEAD
-            if ((dataInNextWalFile != null && dataInNextWalFile.get(key))
-                    || dataInWalFile.get(key)) {
-                address = RecordUtil.indexToAddress(recordSize, recordIndex, true);
-                if (address >= bytesInWalFile) {
-                    System.arraycopy(buffer.array(),
-                            (int) (address - bytesInWalFile) + KEY_SIZE, value, 0, valueSize);
-=======
             if (offsetInData >= writeOffsetWal) {
                 boolean foundInMemory;
                 if(dataInNextWalFile != null) {
@@ -524,7 +516,6 @@
                     final int offsetInWriteBuffer = (offsetInData - writeOffsetWal) * recordSize;
                     System.arraycopy(writeBuffer.array(), offsetInWriteBuffer + keySize, value, 0,
                             valueSize);
->>>>>>> 47689274
                     return value;
                 }
             } else {
