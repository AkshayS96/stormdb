package com.clevertap.stormdb;

import com.clevertap.stormdb.exceptions.InconsistentDataException;
import com.clevertap.stormdb.exceptions.ReservedKeyException;
import com.clevertap.stormdb.exceptions.StormDBException;
import com.clevertap.stormdb.utils.ByteUtil;
import com.clevertap.stormdb.utils.RecordUtil;
import gnu.trove.map.hash.TIntIntHashMap;
import java.io.BufferedInputStream;
import java.io.DataInputStream;
import java.io.DataOutputStream;
import java.io.File;
import java.io.FileInputStream;
import java.io.FileNotFoundException;
import java.io.FileOutputStream;
import java.io.IOException;
import java.io.RandomAccessFile;
import java.nio.ByteBuffer;
import java.nio.file.Files;
import java.util.ArrayList;
import java.util.BitSet;
import java.util.List;
import java.util.concurrent.locks.ReentrantReadWriteLock;
import java.util.function.Consumer;
import java.util.logging.Logger;

/**
 * Protocol: key (4 bytes) | value (fixed bytes).
 * <p>
 * Notes:
 * <ul>
 *     <li>0xffffffff is reserved for internal structures (used as the sync marker)</li>
 * </ul>
 * <p>
 */
public class StormDB {

<<<<<<< HEAD
    public static final int RECORDS_PER_BLOCK = 128;
    public static final int CRC_SIZE = 4; // CRC32.
    private static final long COMPACTION_WAIT_TIMEOUT_MS = 1000 * 10 * 60; // 10 minutes
=======
    // TODO: 13/07/20 Make it configurable
    private static final long COMPACTION_WAIT_TIMEOUT_MS = 1000 * 1 * 60; // 1 minute for now.
>>>>>>> 3aac14d9

    protected static final int RESERVED_KEY_MARKER = 0xffffffff;
    private static final int NO_MAPPING_FOUND = 0xffffffff;

    protected static final int KEY_SIZE = 4;

    private static final String FILE_NAME_DATA = "data";
    private static final String FILE_NAME_WAL = "wal";
    private static final String FILE_TYPE_NEXT = ".next";
    private static final String FILE_TYPE_DELETE = ".del";

    protected static final int FOUR_MB = 4 * 1024 * 1024;

    /**
     * Key: The actual key within this KV store.
     * <p>
     * Value: The offset (either in the data file, or in the WAL file)
     * <p>
     * Note: Negative offset indicates an offset in the
     */
    // TODO: 03/07/2020 change this map to one that is array based (saves 1/2 the size)
    private final TIntIntHashMap index = new TIntIntHashMap(10_000_000, 0.95f, Integer.MAX_VALUE,
            NO_MAPPING_FOUND);
    // TODO: 08/07/20 Revisit bitset memory optimization later.
    private BitSet dataInWalFile = new BitSet();
    private BitSet dataInNextFile; // TODO: 09/07/20 We can get rid of this bitset. revisit.
    private BitSet dataInNextWalFile;

    private final ReentrantReadWriteLock rwLock = new ReentrantReadWriteLock();

    private final ThreadLocal<RandomAccessFileWrapper> walReader = new ThreadLocal<>();
    private final ThreadLocal<RandomAccessFileWrapper> walNextReader = new ThreadLocal<>();
    private final ThreadLocal<RandomAccessFileWrapper> dataReader = new ThreadLocal<>();
    private final ThreadLocal<RandomAccessFileWrapper> dataNextReader = new ThreadLocal<>();


    /**
     * Align to the nearest 4096 block, based on the size of the value. This improves sequential
     * reads by reading data in bulk. Based on previous performance tests, reading just {@link
     * #valueSize} bytes at a time is slower.
     */
    private final int blockSize;

    private final WriteBuffer writeBuffer;

    private final int valueSize;
    private final int recordSize;

    private long bytesInWalFile = -1; // Will be initialised on the first write.
    private final File dbDirFile;
    private boolean autoCompact;

    private File dataFile;
    private File walFile;
    private File nextWalFile;
    private File nextDataFile;

    private DataOutputStream walOut;

    private Thread tCompaction;
    private final Object compactionSync = new Object();
    private final Object compactionLock = new Object();
    private boolean shutDown = false;

    private static final Logger logger = Logger.getLogger("StormDB");

<<<<<<< HEAD
    public StormDB(final int valueSize, final String dbDir) throws IOException, StormDBException {
=======
    public StormDB(final int valueSize, final String dbDir, final boolean autoCompact) throws IOException {
>>>>>>> 3aac14d9
        this.valueSize = valueSize;
        dbDirFile = new File(dbDir);
        this.autoCompact = autoCompact;
        //noinspection ResultOfMethodCallIgnored
        dbDirFile.mkdirs();

        recordSize = valueSize + KEY_SIZE;

        blockSize = (4096 / recordSize) * recordSize;
        writeBuffer = new WriteBuffer(valueSize);

        dataFile = new File(dbDirFile.getAbsolutePath() + "/" + FILE_NAME_DATA);
        walFile = new File(dbDirFile.getAbsolutePath() + "/" + FILE_NAME_WAL);

        // Open DB.
        final File metaFile = new File(dbDir + "/meta");
        if (metaFile.exists()) {
            // Ensure that the valueSize has not changed.
            final byte[] bytes = Files.readAllBytes(metaFile.toPath());
            final ByteBuffer meta = ByteBuffer.wrap(bytes);
            final int valueSizeFromMeta = meta.getInt();
            if (valueSizeFromMeta != valueSize) {
                throw new IOException("The path " + dbDir
                        + " contains a StormDB database with the value size "
                        + valueSizeFromMeta + " bytes. "
                        + "However, " + valueSize + " bytes was provided!");
            }

            // Now do compaction if we stopped just while doing compaction.
            if (new File(dbDirFile.getAbsolutePath() + "/" + FILE_NAME_DATA +
                    FILE_TYPE_NEXT).exists()) {
                // Recover implicitly builds index.
                recover();
            }
            buildIndex(false);
            buildIndex(true);
        } else {
            // New database. Write value size to the meta.
            final ByteBuffer out = ByteBuffer.allocate(4);
            out.putInt(valueSize);
            Files.write(metaFile.toPath(), out.array());
        }

        walOut = new DataOutputStream(new FileOutputStream(walFile, true));
        bytesInWalFile = walFile.length();

        if (walFile.length() % recordSize != 0) {
            // Corrupted WAL - somebody should run compact!
            throw new IOException("WAL file corrupted! Compact DB before writing again!");
        }

        // TODO: 13/07/20 Make auto compaction configurable.
        if(this.autoCompact) {
            tCompaction = new Thread(() -> {
                while (!shutDown) {
                    try {
                        synchronized (compactionSync) {
                            compactionSync.wait(COMPACTION_WAIT_TIMEOUT_MS);
                        }
                        if (shouldCompact()) {
                            compact();
                        }
                    } catch (InterruptedException | IOException e) {
                        e.printStackTrace();
                    }
                }
            });
            tCompaction.start();
        }
    }

    private boolean shouldCompact() {
        // TODO: 09/07/20 Decide and add criteria for compaction here.
        return true;
    }

    private void recover() throws IOException {
        // This scenario can happen only at start.

        // 1. Simply append wal.next to wal file and compact
        File nextWalFile = new File(dbDirFile.getAbsolutePath() + "/" + FILE_NAME_DATA +
                FILE_TYPE_NEXT);
        File currentWalFile = new File(dbDirFile.getAbsolutePath() + "/" + FILE_NAME_DATA);

        FileInputStream inStream = new FileInputStream(nextWalFile);
        FileOutputStream outStream = new FileOutputStream(currentWalFile, true);

        byte[] buffer = new byte[FOUR_MB];
        int length;
        while ((length = inStream.read(buffer)) > 0) {
            outStream.write(buffer, 0, length);
        }

        inStream.close();
        outStream.close();

        // 2. For cleanliness sake, delete .next files.
        if (!nextWalFile.delete()) {
            // TODO: 09/07/20 log error
        }
        File nextDataFile = new File(dbDirFile.getAbsolutePath() + "/" +
                FILE_NAME_DATA + FILE_TYPE_NEXT);
        if (nextDataFile.exists()) {
            if (!nextDataFile.delete()) {
                // TODO: 09/07/20 log error
            }
        }

        // 3. Now finally call the compact procedure
        compact();
    }

    // TODO: 13/07/20 Handle case where compaction takes too long.
    // TODO: 13/07/20 Handle case where compaction thread keeps failing.
    public void compact() throws IOException {
        synchronized (compactionLock) {
            File prevDataFile = dataFile;
            // 1. Move wal to wal.prev and create new wal file.
            try {
                rwLock.writeLock().lock();

                // First flush all data.
                // This is because we will be resetting writeOffsetWal below and we need to get all
                // buffer to file so that their offsets are honoured.
                flush();

                // TODO: 10/07/2020 revise message
                logger.info("Starting compaction. CurrentWriteWalOffset = " + bytesInWalFile);
                // Check whether there was any data coming in. If not simply bail out.
                if (bytesInWalFile == 0) {
                    return;
                }

                // Now create wal bitset for next file
                dataInNextFile = new BitSet();
                dataInNextWalFile = new BitSet();

                nextWalFile = new File(dbDirFile.getAbsolutePath() + "/" +
                        FILE_NAME_WAL + FILE_TYPE_NEXT);

                // Create new walOut File
                walOut = new DataOutputStream(new FileOutputStream(nextWalFile));
                bytesInWalFile = 0;

                // TODO: 08/07/20 Remember to invalidate/refresh file handles in thread local

            } finally {
                rwLock.writeLock().unlock();
            }

            // 2. Process wal.current file and out to data.next file.
            // 3. Process data.current file.
            nextDataFile = new File(dbDirFile.getAbsolutePath() + "/" +
                    FILE_NAME_DATA + FILE_TYPE_NEXT);
            DataOutputStream nextDataOut = new DataOutputStream(
                    new FileOutputStream(nextDataFile));
            ByteBuffer nextWriteBuffer = ByteBuffer.allocate((FOUR_MB / recordSize) * recordSize);
            final int[] nextFileOffset = {0};
            iterate(false, false, (key, data, offset) -> {
                nextWriteBuffer.putInt(key);
                nextWriteBuffer.put(data, offset, valueSize);

                // Optimize batched writes and updates to structures for lesser contention
                if (nextWriteBuffer.remaining() == 0) {
                    nextFileOffset[0] = flushNext(nextDataOut, nextWriteBuffer, nextFileOffset[0]);
                }
            });
            if (nextWriteBuffer.position() != 0) {
                nextFileOffset[0] = flushNext(nextDataOut, nextWriteBuffer, nextFileOffset[0]);
            }
            nextDataOut.close();

            File walFileToDelete = new File(dbDirFile.getAbsolutePath() + "/" +
                    FILE_NAME_WAL + FILE_TYPE_DELETE);
            File dataFileToDelete = new File(dbDirFile.getAbsolutePath() + "/" +
                    FILE_NAME_DATA + FILE_TYPE_DELETE);

            try {
                rwLock.writeLock().lock();

                // First rename prevWalFile and prevDataFile so that .next can be renamed
                walFile.renameTo(walFileToDelete);
                dataFile.renameTo(dataFileToDelete);

                // Now make bitsets point right.
                dataInWalFile = dataInNextWalFile;
                dataInNextFile = null;
                dataInNextWalFile = null;

                // Create new file references for Thread locals to be aware of.
                // Rename *.next to *.current
                walFile = new File(dbDirFile.getAbsolutePath() + "/" + FILE_NAME_WAL);
                nextWalFile.renameTo(walFile);
                nextWalFile = null;
                dataFile = new File(dbDirFile.getAbsolutePath() + "/" + FILE_NAME_DATA);
                nextDataFile.renameTo(dataFile);
                nextDataFile = null;

            } finally {
                rwLock.writeLock().unlock();
            }

            // 4. Delete old data and wal
            if (walFileToDelete.exists()) {
                if (!walFileToDelete.delete()) {
                    // TODO: 09/07/20 log error
                    logger.warning("Unable to delete file - " + walFileToDelete.getName());
                }
            }
            if (dataFileToDelete.exists()) {
                if (!dataFileToDelete.delete()) {
                    // TODO: 09/07/20 log error
                    logger.warning("Unable to delete file - " + dataFileToDelete.getName());
                }
            }
            logger.info("Finished compaction.");
        }
    }

    private int flushNext(DataOutputStream nextDataOut, ByteBuffer nextWriteBuffer,
            int nextFileOffset) throws IOException {
        nextDataOut.write(nextWriteBuffer.array(), 0, nextWriteBuffer.position());
        nextDataOut.flush();

        try {
            rwLock.writeLock().lock();
            for (int i = 0; i < nextWriteBuffer.position(); i += recordSize) {
                index.put(nextWriteBuffer.getInt(i), nextFileOffset++);
                dataInNextFile.set(nextWriteBuffer.getInt(i));
            }
        } finally {
            rwLock.writeLock().unlock();
        }

        nextWriteBuffer.clear();

        return nextFileOffset;
    }

    public void put(final byte[] key, final byte[] value, final int valueOffset)
            throws IOException {
        put(ByteUtil.toInt(key, 0), value, valueOffset);
    }

    public void put(final byte[] key, final byte[] value) throws IOException {
        put(ByteUtil.toInt(key, 0), value);
    }

    public void put(int key, byte[] value) throws IOException {
        put(key, value, 0);
    }

    public void put(int key, byte[] value, int valueOffset) throws IOException {
        if (key == RESERVED_KEY_MARKER) {
            throw new ReservedKeyException(RESERVED_KEY_MARKER);
        }
        rwLock.writeLock().lock();

        try {
            // TODO: 07/07/2020 Optimisation: if the current key is in the write buffer,
            // TODO: 07/07/2020 don't append, but perform an inplace update

            if (writeBuffer.isFull()) {
                flush();
                // TODO: 13/07/20 Make a sync.notify call for compaction if needed.
            }

            // Write to the write buffer.
            final int addressInBuffer = writeBuffer.add(key, value, valueOffset);

            final int address = RecordUtil.addressToIndex(recordSize,
                    bytesInWalFile + addressInBuffer, true);
            index.put(key, address);

            if (dataInNextWalFile != null) {
                dataInNextWalFile.set(key);
            } else {
                dataInWalFile.set(key);
            }

        } finally {
            rwLock.writeLock().unlock();
        }
    }


    private void flush() throws IOException {
        rwLock.writeLock().lock();
        try {
            // walOut is initialised on the first write to the writeBuffer.
            if (walOut == null || !writeBuffer.isDirty()) {
                return;
            }

            bytesInWalFile += writeBuffer.flush(walOut);
        } finally {
            rwLock.writeLock().unlock();
        }
    }

    public void iterate(final EntryConsumer consumer) throws IOException {
        iterate(true, true, consumer);
    }

    private void iterate(final boolean useLatestWalFile, final boolean readInMemoryBuffer,
            final EntryConsumer consumer) throws IOException {
        List<RandomAccessFile> files = new ArrayList<>(3);
        byte[] inMemoryKeyValues = null;
        rwLock.readLock().lock();
        try {
            if (nextWalFile != null && useLatestWalFile) {
                RandomAccessFile reader = getReadRandomAccessFile(walNextReader, nextWalFile);
                reader.seek(reader.length());
                files.add(reader);
            }

            // TODO: 05/07/2020 Keep a mem buffer since a block needs to be flushed fully for backwards iteration.
            // TODO: 05/07/2020 consider partial writes and alignment
            // TODO: 05/07/2020 best to ensure that the last 4 bytes are the sync bytes
            if (walFile.exists()) {
                RandomAccessFile reader = getReadRandomAccessFile(walReader, walFile);
                reader.seek(walFile.length());
                files.add(reader);
            }

            if (dataFile.exists()) {
                RandomAccessFile reader = getReadRandomAccessFile(walReader, dataFile);
                reader.seek(dataFile.length());
                files.add(reader);
            }

            if(readInMemoryBuffer) {
                inMemoryKeyValues = writeBuffer.array().clone();
            }
        } finally {
            rwLock.readLock().unlock();
        }

        // Always 4 MB, regardless of the value of this.blockSize. Since RandomAccessFile cannot
        // be buffered, we must make a large get request to the underlying native calls.
        final int blockSize = (FOUR_MB / recordSize) * recordSize;

        final ByteBuffer buf = ByteBuffer.allocate(blockSize);

        final BitSet keysRead = new BitSet(index.size());

        final Consumer<Integer> consumeBufferReverse = (bytesRead) -> {
            buf.limit(bytesRead);
            // TODO: 05/07/2020 assert that this is in perfect alignment of 1 KV pair
            buf.position(buf.limit());

            while (buf.position() != 0) {
                buf.position(buf.position() - recordSize);
                final int key = buf.getInt();
                // TODO: 08/07/2020 if we need to support the whole range of 4 billion keys, we should use a long as the bitset is +ve
                final boolean b = keysRead.get(key);
                if (!b) {
                    try {
                        consumer.accept(key, buf.array(), buf.position());
                    } catch (IOException e) {
                        // TODO: 13/07/20 Throw custom exception instead.
                    }
                    keysRead.set(key);
                }

                // Do this again, since we read the buffer backwards too.
                // -4 because we read the key only.
                buf.position(buf.position() - keySize);
            }
        };

        if(readInMemoryBuffer) {
            buf.put(inMemoryKeyValues, 0, inMemoryKeyValues.length);
            consumeBufferReverse.accept(inMemoryKeyValues.length);
        }

        // TODO: 09/07/20 Handle incomplete writes to disk while iteration. Needed esp. while recovery.
        for (RandomAccessFile file : files) {
            while (file.getFilePointer() != 0) {
                buf.clear();

                final long validBytesRemaining = file.getFilePointer() - blockSize;
                file.seek(Math.max(validBytesRemaining, 0));

                final int bytesRead = file.read(buf.array());

                // Set the position again, since the read op moved the cursor back ahead.
                file.seek(Math.max(validBytesRemaining, 0));

                // Note: There's the possibility that we'll read the head of the file twice,
                // but that's okay, since we iterate in a backwards fashion.
<<<<<<< HEAD
                buf.limit(bytesRead);
                // TODO: 05/07/2020 assert that this is in perfect alignment of 1 KV pair
                buf.position(buf.limit());

                while (buf.position() != 0) {
                    buf.position(buf.position() - recordSize);
                    final int key = buf.getInt();
                    // TODO: 08/07/2020 if we need to support the whole range of 4 billion keys, we should use a long as the bitset is +ve
                    final boolean b = keysRead.get(key);
                    if (!b) {
                        consumer.accept(key, buf.array(), buf.position());
                        keysRead.set(key);
                    }

                    // Do this again, since we read the buffer backwards too.
                    // -4 because we read the key only.
                    buf.position(buf.position() - KEY_SIZE);
                }
=======
                consumeBufferReverse.accept(bytesRead);
>>>>>>> 3aac14d9
            }
        }
    }

    public byte[] randomGet(final int key) throws IOException, StormDBException {
        int recordIndex;
        RandomAccessFile f;
        byte[] value;
        rwLock.readLock().lock();
        final long address;
        try {
            recordIndex = index.get(key);
            if (recordIndex == NO_MAPPING_FOUND) { // No mapping value.
                return null;
            }

            value = new byte[valueSize];
            if ((dataInNextWalFile != null && dataInNextWalFile.get(key))
                    || dataInWalFile.get(key)) {
                address = RecordUtil.indexToAddress(recordSize, recordIndex, true);
                if (address >= bytesInWalFile) {
                    System.arraycopy(writeBuffer.array(),
                            (int) (address - bytesInWalFile) + KEY_SIZE, value, 0, valueSize);
                    return value;
                }
            } else {
                address = RecordUtil.indexToAddress(recordSize, recordIndex, false);
            }

            if (dataInNextWalFile != null && dataInNextWalFile.get(key)) {
                f = getReadRandomAccessFile(walNextReader, nextWalFile);
            } else if (dataInNextFile != null && dataInNextFile.get(key)) {
                f = getReadRandomAccessFile(dataNextReader, nextDataFile);
            } else if (dataInWalFile.get(key)) {
                f = getReadRandomAccessFile(walReader, walFile);
            } else {
                f = getReadRandomAccessFile(dataReader, dataFile);
            }
        } finally {
            rwLock.readLock().unlock();
        }

        f.seek(address);
        if (f.readInt() != key) {
            throw new InconsistentDataException();
        }
        final int bytesRead = f.read(value);
        if (bytesRead != valueSize) {
            // TODO: 03/07/2020 perhaps it's more appropriate to return null (record lost)
            throw new StormDBException("Possible data corruption detected!");
        }
        return value;
    }

    private static RandomAccessFileWrapper getReadRandomAccessFile(
            ThreadLocal<RandomAccessFileWrapper> reader,
            File file) throws FileNotFoundException {
        RandomAccessFileWrapper f = reader.get();
        if (f == null || !f.isSameFile(file)) {
            f = new RandomAccessFileWrapper(file, "r");
            reader.set(f);
        }
        return f;
    }

    /**
     * Builds a key to record index by reading the following:
     * <p>
     * 1. Data file (as a result of the last compaction)
     * <p>
     * 2. WAL file (contains the most recently written records)
     * <p>
     * Both files are iterated over sequentially.
     */
    private void buildIndex(final boolean walContext) throws IOException {
        final File dataFile = walContext ? this.walFile : this.dataFile;
        if (!dataFile.exists()) {
            return;
        }
        final BufferedInputStream bufIn = new BufferedInputStream(new FileInputStream(dataFile));
        final DataInputStream in = new DataInputStream(bufIn);

        final ByteBuffer buf = ByteBuffer.allocate(blockSize);

        int recordIndex = 0;

        while (true) {
            buf.clear();

            final int limit = in.read(buf.array());
            if (limit == -1) {
                break;
            }
            buf.limit(limit);

            while (buf.remaining() >= recordSize) {
                // TODO: 07/07/2020 assert alignment
                // TODO: 10/07/2020 verify crc32 checksum
                // TODO: 10/07/2020 verify sync marker
                // TODO: 10/07/2020 support auto recovery
                final int key = buf.getInt();
                buf.position(buf.position() + valueSize);
                index.put(key, recordIndex);
                if (walContext) {
                    dataInWalFile.set(key);
                }

                recordIndex++;
            }
        }
    }

    public void close() throws IOException, InterruptedException {
        flush();
        shutDown = true;
        if(this.autoCompact) {
            synchronized (compactionSync) {
                compactionSync.notify();
            }
            tCompaction.join();
        }
    }
}<|MERGE_RESOLUTION|>--- conflicted
+++ resolved
@@ -35,14 +35,10 @@
  */
 public class StormDB {
 
-<<<<<<< HEAD
     public static final int RECORDS_PER_BLOCK = 128;
     public static final int CRC_SIZE = 4; // CRC32.
-    private static final long COMPACTION_WAIT_TIMEOUT_MS = 1000 * 10 * 60; // 10 minutes
-=======
     // TODO: 13/07/20 Make it configurable
     private static final long COMPACTION_WAIT_TIMEOUT_MS = 1000 * 1 * 60; // 1 minute for now.
->>>>>>> 3aac14d9
 
     protected static final int RESERVED_KEY_MARKER = 0xffffffff;
     private static final int NO_MAPPING_FOUND = 0xffffffff;
@@ -109,11 +105,7 @@
 
     private static final Logger logger = Logger.getLogger("StormDB");
 
-<<<<<<< HEAD
-    public StormDB(final int valueSize, final String dbDir) throws IOException, StormDBException {
-=======
-    public StormDB(final int valueSize, final String dbDir, final boolean autoCompact) throws IOException {
->>>>>>> 3aac14d9
+    public StormDB(final int valueSize, final String dbDir, final boolean autoCompact) throws IOException, StormDBException {
         this.valueSize = valueSize;
         dbDirFile = new File(dbDir);
         this.autoCompact = autoCompact;
@@ -481,7 +473,7 @@
 
                 // Do this again, since we read the buffer backwards too.
                 // -4 because we read the key only.
-                buf.position(buf.position() - keySize);
+                    buf.position(buf.position() - KEY_SIZE);
             }
         };
 
@@ -505,28 +497,7 @@
 
                 // Note: There's the possibility that we'll read the head of the file twice,
                 // but that's okay, since we iterate in a backwards fashion.
-<<<<<<< HEAD
-                buf.limit(bytesRead);
-                // TODO: 05/07/2020 assert that this is in perfect alignment of 1 KV pair
-                buf.position(buf.limit());
-
-                while (buf.position() != 0) {
-                    buf.position(buf.position() - recordSize);
-                    final int key = buf.getInt();
-                    // TODO: 08/07/2020 if we need to support the whole range of 4 billion keys, we should use a long as the bitset is +ve
-                    final boolean b = keysRead.get(key);
-                    if (!b) {
-                        consumer.accept(key, buf.array(), buf.position());
-                        keysRead.set(key);
-                    }
-
-                    // Do this again, since we read the buffer backwards too.
-                    // -4 because we read the key only.
-                    buf.position(buf.position() - KEY_SIZE);
-                }
-=======
                 consumeBufferReverse.accept(bytesRead);
->>>>>>> 3aac14d9
             }
         }
     }
