--- conflicted
+++ resolved
@@ -126,12 +126,8 @@
         recordSize = valueSize + KEY_SIZE;
 
         blockSize = (4096 / recordSize) * recordSize;
-<<<<<<< HEAD
-        buffer = new Buffer(valueSize, false, true);
+        buffer = new Buffer(valueSize, false);
         lastBufferFlushTimeMs = System.currentTimeMillis();
-=======
-        buffer = new Buffer(valueSize, false);
->>>>>>> d0b79ac2
 
         dataFile = new File(dbDirFile.getAbsolutePath() + File.pathSeparator + FILE_NAME_DATA);
         walFile = new File(dbDirFile.getAbsolutePath() + File.pathSeparator + FILE_NAME_WAL);
