--- conflicted
+++ resolved
@@ -73,10 +73,10 @@
         byteBuffer = ByteBuffer.allocate(writeBufferSize);
     }
 
-<<<<<<< HEAD
     public int capacity() {
         return byteBuffer.capacity();
-=======
+    }
+
     public static int calculateMaxRecords(final int valueSize) {
         final int recordSize = valueSize + KEY_SIZE;
         int recordsToBuffer = Math.max(FOUR_MB / recordSize, RECORDS_PER_BLOCK);
@@ -84,7 +84,6 @@
         // Get to the nearest multiple of 128.
         recordsToBuffer = (recordsToBuffer / RECORDS_PER_BLOCK) * RECORDS_PER_BLOCK;
         return recordsToBuffer;
->>>>>>> d0b79ac2
     }
 
     public int getMaxRecords() {
